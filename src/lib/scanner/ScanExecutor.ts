--- conflicted
+++ resolved
@@ -359,22 +359,6 @@
     const reportFiles = ['trivy.json', 'grype.json', 'syft.json', 'dockle.json', 'osv.json', 'dive.json', 'metadata.json'];
     
     for (const filename of reportFiles) {
-      const scannerName = filename.replace('.json', '');
-
-<<<<<<< HEAD
-      // Check scanner activation before file read
-      if (!config.enabledScanners.includes(scannerName)) {
-          logger.debug(`Scanner ${scannerName} not enabled, skipping file ${filename}`);
-          continue;
-      }
-
-=======
-      // Check if the scanner is enabled before reading the file
-      if (!config.enabledScanners.includes(scannerName)) {
-          logger.debug(`Scanner ${scannerName} not enabled, skipping file ${filename}`);
-          continue;
-      }      
->>>>>>> 598d2ba6
       const filePath = path.join(reportDir, filename);
       try {
         const content = await fs.readFile(filePath, 'utf8');
